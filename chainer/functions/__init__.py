--- conflicted
+++ resolved
@@ -30,18 +30,11 @@
 from .local_response_normalization import local_response_normalization
 
 # Loss, evaluation and aggregation
-<<<<<<< HEAD
-from accuracy              import accuracy
-from mean_squared_error    import mean_squared_error
-from sigmoid_cross_entropy import sigmoid_cross_entropy
-from softmax_cross_entropy import softmax_cross_entropy
-from sum                   import sum
-=======
 from .accuracy              import accuracy
 from .mean_squared_error    import mean_squared_error
+from .sigmoid_cross_entropy import sigmoid_cross_entropy
 from .softmax_cross_entropy import softmax_cross_entropy
 from .sum                   import sum
->>>>>>> ad548d13
 
 # Parameterized models
 from .inception import Inception